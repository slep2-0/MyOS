--- conflicted
+++ resolved
@@ -1,481 +1,469 @@
-/*
- * PROJECT:      MatanelOS Kernel
- * LICENSE:      GPLv3
- * PURPOSE:      Core Kernel Entry Point for MatanelOS.
- */
-
-#include "kernel.h"
-#ifndef _MSC_VER
-_Static_assert(sizeof(void*) == 8, "This Kernel is 64 bit only! The 32bit version is deprecated.");
-#endif
-
-
-#define OFFSET_NESTED(st, member, inner_st, inner_member) \
-    (offsetof(st, member) + offsetof(inner_st, inner_member))
-
-#define PRINT_OFFSETS_AND_HALT()                                      \
-    do {                                                              \
-        gop_printf(COLOR_ORANGE,                                      \
-            "(offsets 24/9/2025) (CPU OFFSETS)\n"                     \
-            "self: %x\n"                                              \
-            "currentIrql: %x\n"                                       \
-            "schedulerEnabled: %x\n"                                  \
-            "currentThread: %x\n"                                     \
-            "readyQueue: %x\n"                                        \
-            "ID: %x\n"                                                \
-            "lapic_ID: %x\n"                                          \
-            "VirtStackTop: %x\n"                                      \
-            "tss: %x\n"                                               \
-            "IstPFStackTop: %x\n"                                     \
-            "IstDFStackTop: %x\n"                                     \
-            "flags: %x\n"                                             \
-            "schedulePending: %x\n"                                   \
-            "gdt: %x\n"                                               \
-            "DeferredRoutineQueue.dpcQueueHead: %x\n"                 \
-            "DeferredRoutineQueue.dpcQueueTail: %x\n",                \
-            offsetof(CPU, self),                        \
-            offsetof(CPU, currentIrql),                 \
-            offsetof(CPU, schedulerEnabled),            \
-            offsetof(CPU, currentThread),               \
-            offsetof(CPU, readyQueue),                  \
-            offsetof(CPU, ID),                          \
-            offsetof(CPU, lapic_ID),                    \
-            offsetof(CPU, VirtStackTop),                \
-            offsetof(CPU, tss),                         \
-            offsetof(CPU, IstPFStackTop),               \
-            offsetof(CPU, IstDFStackTop),               \
-            offsetof(CPU, flags),                       \
-            offsetof(CPU, schedulePending),             \
-            offsetof(CPU, gdt),                         \
-            OFFSET_NESTED(CPU, DeferredRoutineQueue, struct _DPC_QUEUE, dpcQueueHead), \
-            OFFSET_NESTED(CPU, DeferredRoutineQueue, struct _DPC_QUEUE, dpcQueueTail)  \
-        );                                                            \
-                                                                       \
-        gop_printf(COLOR_CYAN,                                        \
-            "(THREAD OFFSETS from - Thread)\n"                                       \
-            "registers: %x\n"                                         \
-            "threadState: %x\n"                                       \
-            "timeSlice: %x\n"                                         \
-            "origTimeSlice: %x\n"                                     \
-            "nextThread: %x\n"                                        \
-            "TID: %x\n"                                                \
-            "startStackPtr: %x\n"                                     \
-            "registers themselves (offsets from CTX_FRAME):\n"                           \
-            " RAX: %x | RBX: %x | RCX: %x | RDX: %x | RSI: %x | RDI: %x | RBP: %x |\n" \
-            " R8: %x | R9: %x | R10: %x | R11: %x | R12: %x | R13: %x |\n" \
-            " R14: %x | R15: %x | RSP: %x | RIP: %x | ",               \
-            offsetof(Thread, registers),                \
-            offsetof(Thread, threadState),              \
-            offsetof(Thread, timeSlice),                \
-            offsetof(Thread, origTimeSlice),            \
-            offsetof(Thread, nextThread),               \
-            offsetof(Thread, TID),                      \
-            offsetof(Thread, startStackPtr),           \
-            offsetof(CTX_FRAME, rax),                   \
-            offsetof(CTX_FRAME, rbx),                   \
-            offsetof(CTX_FRAME, rcx),                   \
-            offsetof(CTX_FRAME, rdx),                   \
-            offsetof(CTX_FRAME, rsi),                   \
-            offsetof(CTX_FRAME, rdi),                   \
-            offsetof(CTX_FRAME, rbp),                   \
-            offsetof(CTX_FRAME, r8),                    \
-            offsetof(CTX_FRAME, r9),                    \
-            offsetof(CTX_FRAME, r10),                   \
-            offsetof(CTX_FRAME, r11),                   \
-            offsetof(CTX_FRAME, r12),                   \
-            offsetof(CTX_FRAME, r13),                   \
-            offsetof(CTX_FRAME, r14),                   \
-            offsetof(CTX_FRAME, r15),                   \
-            offsetof(CTX_FRAME, rsp),                   \
-            offsetof(CTX_FRAME, rip)                    \
-        );                                                            \
-                                                                       \
-        gop_printf(COLOR_CYAN, "RFLAGS: %x |\n",                       \
-            offsetof(CTX_FRAME, rflags)                 \
-        );                                                            \
-                                                                       \
-        __hlt();                                                      \
-    } while (0)
-
-/**
-Global variables initialization
-**/
-
-/*
-Kernel Specific
-*/
-bool isBugChecking = false;
-CPU cpu0;
-
-/*
-Boot Parameters
-*/
-GOP_PARAMS gop_local;
-BOOT_INFO boot_info_local;
-
-/*
-AHCI Specifications
-*/
-#define MAX_AHCI_CONTROLLERS 32
-uint64_t ahci_bases_local[MAX_AHCI_CONTROLLERS];
-
-
-/**
-Ended
-**/
-
-
-#define MAX_MEMORY_MAP_SIZE 0x4000  // 16 KB, enough for ~256 descriptors
-
-static EFI_MEMORY_DESCRIPTOR memory_map_copy[MAX_MEMORY_MAP_SIZE / sizeof(EFI_MEMORY_DESCRIPTOR)];
-
-static void* tmpcpy(void* dest, const void* src, size_t len) {
-    uint8_t* d = (uint8_t*)dest;
-    const uint8_t* s = (const uint8_t*)src;
-    for (size_t i = 0; i < len; i++) d[i] = s[i];
-    return dest;
-}
-
-void copy_memory_map(BOOT_INFO* boot_info) {
-    if (!boot_info || !boot_info->MemoryMap) return;
-    if (boot_info->MapSize > MAX_MEMORY_MAP_SIZE) {
-        // handle error, memory map too big
-        MtBugcheck(NULL, NULL, MEMORY_MAP_SIZE_OVERRUN, 0, false);
-    }
-
-    // Copy the entire memory map into the static buffer
-    tmpcpy(memory_map_copy, boot_info->MemoryMap, boot_info->MapSize);
-
-    boot_info_local.MemoryMap = memory_map_copy;
-    boot_info_local.MapSize = boot_info->MapSize;
-    boot_info_local.DescriptorSize = boot_info->DescriptorSize;
-    boot_info_local.DescriptorVersion = boot_info->DescriptorVersion;
-}
-
-void copy_gop(BOOT_INFO* boot_info) {
-    if (!boot_info || !boot_info->Gop) return;
-
-    // Copy the GOP data to a local global variable
-    gop_local = *(boot_info->Gop);
-
-    // Update all relevant pointers to point to the local copy
-    boot_info_local.Gop = &gop_local;
-}
-
-
-void init_boot_info(BOOT_INFO* boot_info) {
-    if (!boot_info) return;
-
-    copy_memory_map(boot_info);
-    copy_gop(boot_info);
-    if (boot_info->AhciCount > MAX_AHCI_CONTROLLERS) {
-        MtBugcheck(NULL, NULL, BAD_AHCI_COUNT, 0, false);
-    }
-    for (uint32_t i = 0; i < boot_info->AhciCount; i++) {
-        ahci_bases_local[i] = boot_info->AhciBarBases[i];
-    }
-    boot_info_local.AhciBarBases = ahci_bases_local;
-    boot_info_local.AhciCount = boot_info->AhciCount;
-    boot_info_local.KernelStackTop = boot_info->KernelStackTop;
-    boot_info_local.Pml4Phys = boot_info->Pml4Phys;
-    boot_info_local.AcpiRsdpPhys = boot_info->AcpiRsdpPhys;
-}
-
-void InitialiseControlRegisters(void) {
-
-    /* CR0 */
-    unsigned long cr0 = __read_cr0();
-    cr0 |= (1UL << 16); // Set bit 16 (WRITE PROTECT), so when the kernel touches read only memory it would #PF.
-#ifdef DISABLE_CACHE
-    cr0 |= (1UL << 30); // Set bit 30 (CACHE DISABLE).
-#endif
-    __write_cr0(cr0);
-
-    /* CR4 */
-    unsigned long cr4 = __read_cr4();
-    cr4 |= (1UL << 11); // Set bit 11 - User Mode Instruction Prevention. This'll be useful against user mode attacks to locate IDT/GDT/LDT...
-    __write_cr4(cr4);
-
-    /* Debug Registers */
-    for (int i = 0; i < 7; i++) {
-        // reset all
-        __write_dr(i, 0);
-    }
-}
-
-static void InitCPU(void) {
-    cpu0.self = &cpu0;
-    cpu0.currentIrql = PASSIVE_LEVEL;
-    cpu0.schedulerEnabled = NULL; // since NULL is 0, it would be false.
-    cpu0.currentThread = NULL;
-    cpu0.readyQueue.head = cpu0.readyQueue.tail = NULL;
-    cpu0.lastfuncBuffer = NULL;
-    // Function Trace Buffer
-    spinlock_init(&cpu0.readyQueue.lock);
-}
-
-static inline bool interrupts_enabled(void) {
-    unsigned long flags;
-    __asm__ __volatile__("pushfq; popq %0"
-        : "=r"(flags)
-        :
-        : "memory", "cc");
-    return (flags & (1UL << 9)) != 0; // IF is bit 9
-}
-
-void kernel_idle_checks(void) {
-    tracelast_func("kernel_idle_checks - Thread");
-    gop_printf(0xFF000FF0, "Reached the scheduler!\n");
-    while (1) {
-        // Reaching the idle thread with interrupts off means something did not have the RFLAGS IF Bit set.
-        if (!interrupts_enabled()) {
-            gop_printf(COLOR_RED, "**Interrupts aren't enabled..\n Stack Trace:\n");
-            MtPrintStackTrace(15);
-        }
-        __hlt();
-        //Schedule();
-    }
-}
-
-static void test(MUTEX* mut) {
-    tracelast_func("test - Thread");
-    Thread* currentThread = MtGetCurrentThread();
-    gop_printf_forced(0xFF00FF00, "Hit Test! test thread ptr: %p\n", currentThread);
-    gop_printf(COLOR_GREEN, "(test) Acquiring Mutex Object: %p\n", mut);
-    MTSTATUS status = MtAcquireMutexObject(mut);
-    gop_printf(COLOR_GREEN, "(test) status returned: %p\n", status);
-    volatile uint64_t z = 0;
-#ifdef GDB
-    for (uint64_t i = 0; i < 0xA; i++) {
-#else
-    for (uint64_t i = 0; i < 0xFFFFFFF; i++) {
-#endif
-        z++;
-    }
-    gop_printf(COLOR_GREEN, "(test) Releasing Mutex Object: %p\n", mut);
-    MtReleaseMutexObject(mut);
-    gop_printf_forced(0xFFA020F0, "**Ended Test.**\n");
-}
-
-static void funcWithParam(MUTEX* mut) {
-    tracelast_func("funcWithParam - Thread");
-    gop_printf(COLOR_OLIVE, "Hit funcWithParam - funcWithParam threadptr: %p | stackStart: %p\n", MtGetCurrentThread(), MtGetCurrentThread()->startStackPtr);
-    char buf[256];
-    ksnprintf(buf, sizeof(buf), "echo \"Hello World\"");
-    gop_printf(COLOR_OLIVE, "(funcWithParam) Acquiring Mutex Object: %p\n", mut);
-    MtAcquireMutexObject(mut);
-    MTSTATUS status = vfs_mkdir("/testdir/");
-    if (MT_FAILURE(status)) { gop_printf(COLOR_GRAY, "**[MTSTATUS-FAILURE] Failure on vfs_mkdir: %p**\n", status); }
-    status = vfs_write("/testdir/test.sh", buf, kstrlen(buf), WRITE_MODE_CREATE_OR_REPLACE);
-    if (MT_FAILURE(status)) { gop_printf(COLOR_GRAY, "**[MTSTATUS-FAILURE] Failure on vfs_write: %p**\n", status); }
-    volatile uint64_t z = 0;
-#ifdef GDB
-    for (uint64_t i = 0; i < 0xA; i++) {
-#else
-    for (uint64_t i = 0; i < 0xFFFFFFF; i++) {
-#endif
-        z++;
-    }
-    gop_printf(COLOR_OLIVE, "(funcWithParam) Releasing Mutex Object: %p\n", mut);
-    MtReleaseMutexObject(mut);
-    Thread* currentThread = MtGetCurrentThread();
-    gop_printf(COLOR_OLIVE, "Current thread in funcWithParam: %p\n", currentThread);
-    gop_printf_forced(COLOR_OLIVE, "**Ended funcWithParam.**\n");
-}
-
-static void bp_exec(void* vinfo) {
-    DBG_CALLBACK_INFO* info = (DBG_CALLBACK_INFO*)vinfo;
-    if (!info) return;
-
-    gop_printf_forced(0xFFFFFF00, "(EXECUTE) HWBP: idx=%d variable addr=%p rip: %p DR6=%p\n",
-        info->BreakIdx, info->Address, info->IntFrame->rip, (unsigned long long)info->Dr6);
-    gop_printf(COLOR_RED, "Stack Trace:\n");
-    MtPrintStackTrace(10);
-    __hlt();
-}
-
-// All CPUs
-uint8_t apic_list[MAX_CPUS];
-uint32_t cpu_count = 0;
-uint32_t lapicAddress;
-bool smpInitialized;
-
-/// The Stack Overflow check only checks for minor overflows, that don't completetly smash the stack, yet do change the canaries (since it only checks in function epilogue)
-/// To check for complete stack smashing, use the MtAllocateGuardedVirtualMemory function.
-#ifdef DEBUG
-// Stack Canary GCC
-volatile uintptr_t __stack_chk_guard;
-
-__attribute__((noreturn))
-void __stack_chk_fail(void) {
-    __cli();
-    BUGCHECK_ADDITIONALS addt = { 0 };
-    ksnprintf(addt.str, sizeof(addt.str), "Kernel Has Encountered a buffer overflow, return address: %p (will signify the stack check guard, it only shows which function this was triggered)", __builtin_return_address(0));
-    CTX_FRAME ctx;
-    SAVE_CTX_FRAME(&ctx);
-    MtBugcheckEx(&ctx, NULL, KERNEL_STACK_OVERFLOWN, &addt, true);
-}
-#endif
-
-/** Remember that paging is on when this is called, as UEFI turned it on. */
-__attribute__((noreturn))
-void kernel_main(BOOT_INFO* boot_info) {
-    //tracelast_func("kernel_main");
-    // 1. CORE SYSTEM INITIALIZATION
-    __writemsr(IA32_KERNEL_GS_BASE, (uint64_t)&cpu0);
-    __swapgs();
-    __cli();
-    // Initialize the CR (Control Registers) registers to our settings.
-    InitialiseControlRegisters();
-    // Zero the BSS.
-    zero_bss();
-    // Create the local boot struct.
-    init_boot_info(boot_info);
-    gop_clear_screen(&gop_local, 0); // 0 is just black. (0x0000000)
-    // Initialize the global CPU struct.
-    InitCPU();
-    // Initialize interrupts & exceptions.
-    init_interrupts();
-    // Initialize ACPI.
-    MTSTATUS st = InitializeACPI();
-    if (MT_FAILURE(st)) {
-        gop_printf(COLOR_RED, "InitializeACPI Failure: %x\n");
-        __hlt();
-    }
-    // Initialize the frame bitmaps for dynamic frame allocation.
-    frame_bitmap_init();
-    // Finally, initialize our heap for memory allocation (like threads, processes, structs..)
-    init_heap();
-    _MtSetIRQL(PASSIVE_LEVEL);
-#ifdef DEBUG
-    {
-        uint64_t temp_canary = 0;
-        bool rdrand_ok = false;
-        for (int n = 0; n < 64; n++) {
-            if (__rdrand64(&temp_canary)) {
-                rdrand_ok = true;
-                break;
-            }
-        }
-
-        if (rdrand_ok) {
-            __stack_chk_guard = temp_canary;
-        }
-        else {
-            // rdrand didnt give a value, use timestamp of CPU cycles.
-            __stack_chk_guard = __rdtsc();
-        }
-
-        // The canary should never be zero.
-        if (__stack_chk_guard == 0) {
-            __stack_chk_guard = 0xDEADC0DEDEADC0DE; // fallback
-        }
-    }
-#endif
-    /* Initiate Scheduler and DPCs */
-    InitScheduler();
-    init_dpc_system();
-    /* Initiate the lastfunc buffer for the BSP, placed here since after init_heap call */
-    LASTFUNC_HISTORY* bfr = MtAllocateVirtualMemory(sizeof(LASTFUNC_HISTORY), _Alignof(LASTFUNC_HISTORY));
-    cpu0.lastfuncBuffer = bfr;
-    cpu0.lastfuncBuffer->current_index = -1; // init to -1
-    ///PRINT_OFFSETS_AND_HALT();
-    uint64_t rip;
-    __asm__ volatile (
-        "lea 1f(%%rip), %0\n\t"  // Calculate the address of label 1 relative to RIP
-        "1:"                     // The label whose address we want
-        : "=r"(rip)              // Output to the 'rip' variable
-        );
-
-    gop_printf_forced(0xFFFFFF00, "Current RIP: %p\n", rip);
-
-    if (rip >= KERNEL_VA_START) {
-        gop_printf_forced(0x00FF00FF, "**[+] Running in higher-half**\n");
-    }
-    else {
-        gop_printf_forced(0xFF0000FF, "[-] Still identity-mapped\n");
-    }
-    void* buf = MtAllocateVirtualMemory(64, 16);
-    gop_printf_forced(0xFFFFFF00, "buf addr: %p\n", buf);
-    void* buf2 = MtAllocateVirtualMemory(128, 16);
-    gop_printf_forced(0xFFFFFF00, "buf2 addr: %p\n", buf2);
-    MtFreeVirtualMemory(buf2);
-    void* buf3 = MtAllocateVirtualMemory(128, 16);
-    gop_printf_forced(0xFFFFFF00, "buf3 addr (should be same as buf2): %p\n", buf3);
-    void* buf4 = MtAllocateVirtualMemory(2048, 16);
-    gop_printf_forced(0xFF964B00, "buf4 addr (should reside after buf3, allocated 2048 bytes): %p\n", buf4);
-    void* buf5 = MtAllocateVirtualMemory(64, 16);
-    gop_printf_forced(0xFF964B00, "buf5 addr (should be a larger addr): %p\n", buf5);
-    void* buf6 = MtAllocateVirtualMemory(5000, 64);
-    gop_printf_forced(0xFFFFFF00, "buf6 addr (should use dynamic memory): %p\n", buf6);
-    void* buf7 = MtAllocateVirtualMemory(10000, 128);
-    gop_printf_forced(0xFFFFFF00, "buf7 addr (should use dynamic memory, extremely larger): %p\n", buf7);
-    // check
-    void* addr = 0;
-    gop_printf(COLOR_ORANGE, "Address: %p is %s\n", addr, MtIsAddressValid(addr) ? "Valid" : "Invalid");
-    gop_printf(COLOR_ORANGE, "Address %p (buf7) is %s\n", buf7, MtIsAddressValid(buf7) ? "Valid" : "Invalid");
-    gop_printf(COLOR_MAGENTA, "BUF7 (VIRT): %p | (PHYS): %p\n", buf7, MtTranslateVirtualToPhysical(buf7));
-#ifdef CAUSE_BUGCHECK
-    MtBugcheck(NULL, NULL, MANUALLY_INITIATED_CRASH, 0xDEADBEEF, true);
-#endif
-    
-    if (checkcpuid()) {
-        char str[256];
-        getCpuName(str);
-        gop_printf(COLOR_GREEN, "CPU Identified: %s\n", str);
-    }
-    MTSTATUS status = MtSetHardwareBreakpoint((DebugCallback)bp_exec, (void*)0x10, DEBUG_ACCESS_EXECUTE, DEBUG_LEN_8);
-    gop_printf(COLOR_RED, "[MTSTATUS] Status Returned: %p\n", status);
-    status = vfs_init();
-    gop_printf(COLOR_RED, "vfs_init returned: %s\n", MT_SUCCEEDED(status) ? "Success" : "Unsuccessful");
-    if (MT_FAILURE(status)) {
-        CTX_FRAME ctx;
-        SAVE_CTX_FRAME(&ctx);
-        MtBugcheck(&ctx, NULL, FILESYSTEM_PANIC, 0, false);
-    }
-    TIME_ENTRY currTime = get_time();
-#define ISRAEL_UTC_OFFSET 3
-    gop_printf(COLOR_GREEN, "Current Time: %d/%d/%d | %d:%d:%d\n", currTime.year, currTime.month, currTime.day, currTime.hour + ISRAEL_UTC_OFFSET, currTime.minute, currTime.second);
-    char listings[256];
-    status = vfs_listdir("/", listings, sizeof(listings));
-    gop_printf(COLOR_RED, "vfs_listdir returned: %p\n", status);
-    gop_printf(COLOR_RED, "root directory is: %s\n", vfs_is_dir_empty("/") ? "Empty" : "Not Empty");
-    gop_printf(COLOR_CYAN, "%s", listings);
-    MUTEX* sharedMutex =  MtAllocateVirtualMemory(sizeof(MUTEX), _Alignof(MUTEX));
-    if (!sharedMutex) { gop_printf(COLOR_RED, "It's null\n"); __hlt(); }
-    status = MtInitializeMutexObject(sharedMutex);
-    gop_printf(COLOR_RED, "[MTSTATUS] MtInitializeObject Returned: %p\n", status);
-    MtCreateThread((ThreadEntry)test, sharedMutex, DEFAULT_TIMESLICE_TICKS, true);
-    //int integer = 1234;
-    MtCreateThread((ThreadEntry)funcWithParam, sharedMutex, DEFAULT_TIMESLICE_TICKS, true); // I have tested 5+ threads, works perfectly as it should.
-<<<<<<< HEAD
-    /* Enable LAPIC & SMP Now. */
-    lapic_init_cpu();
-    lapic_enable(); // call again.
-    lapic_timer_calibrate();
-    //init_lapic_timer(100); // 10ms, must be called before other APs
-    /* Enable SMP */
-    status = ParseLAPICs((uint8_t*)apic_list, MAX_CPUS, &cpu_count, &lapicAddress);
-    if (MT_FAILURE(status)) {
-        gop_printf(COLOR_RED, "**[MTSTATUS-FAILURE]** ParseLAPICs status returned: %x\n");
-    }
-    else {
-        smp_start(apic_list, 4, lapicAddress);
-    }
-    MtSendActionToCpus(CPU_ACTION_PRINT_ID, 0);
-    //__sti();
-    //Schedule();
-    for (;;) __hlt();
-    __builtin_unreachable();
-}
-=======
-    /* Enable LAPIC Now. */
-    lapic_init_bsp();
-    lapic_enable();
-    init_lapic_timer(100); // 10ms
-    __sti();
-    Schedule();
-
-}
-
->>>>>>> 0802e36f
+/*
+ * PROJECT:      MatanelOS Kernel
+ * LICENSE:      GPLv3
+ * PURPOSE:      Core Kernel Entry Point for MatanelOS.
+ */
+
+#include "kernel.h"
+#ifndef _MSC_VER
+_Static_assert(sizeof(void*) == 8, "This Kernel is 64 bit only! The 32bit version is deprecated.");
+#endif
+
+
+#define OFFSET_NESTED(st, member, inner_st, inner_member) \
+    (offsetof(st, member) + offsetof(inner_st, inner_member))
+
+#define PRINT_OFFSETS_AND_HALT()                                      \
+    do {                                                              \
+        gop_printf(COLOR_ORANGE,                                      \
+            "(offsets 24/9/2025) (CPU OFFSETS)\n"                     \
+            "self: %x\n"                                              \
+            "currentIrql: %x\n"                                       \
+            "schedulerEnabled: %x\n"                                  \
+            "currentThread: %x\n"                                     \
+            "readyQueue: %x\n"                                        \
+            "ID: %x\n"                                                \
+            "lapic_ID: %x\n"                                          \
+            "VirtStackTop: %x\n"                                      \
+            "tss: %x\n"                                               \
+            "IstPFStackTop: %x\n"                                     \
+            "IstDFStackTop: %x\n"                                     \
+            "flags: %x\n"                                             \
+            "schedulePending: %x\n"                                   \
+            "gdt: %x\n"                                               \
+            "DeferredRoutineQueue.dpcQueueHead: %x\n"                 \
+            "DeferredRoutineQueue.dpcQueueTail: %x\n",                \
+            offsetof(CPU, self),                        \
+            offsetof(CPU, currentIrql),                 \
+            offsetof(CPU, schedulerEnabled),            \
+            offsetof(CPU, currentThread),               \
+            offsetof(CPU, readyQueue),                  \
+            offsetof(CPU, ID),                          \
+            offsetof(CPU, lapic_ID),                    \
+            offsetof(CPU, VirtStackTop),                \
+            offsetof(CPU, tss),                         \
+            offsetof(CPU, IstPFStackTop),               \
+            offsetof(CPU, IstDFStackTop),               \
+            offsetof(CPU, flags),                       \
+            offsetof(CPU, schedulePending),             \
+            offsetof(CPU, gdt),                         \
+            OFFSET_NESTED(CPU, DeferredRoutineQueue, struct _DPC_QUEUE, dpcQueueHead), \
+            OFFSET_NESTED(CPU, DeferredRoutineQueue, struct _DPC_QUEUE, dpcQueueTail)  \
+        );                                                            \
+                                                                       \
+        gop_printf(COLOR_CYAN,                                        \
+            "(THREAD OFFSETS from - Thread)\n"                                       \
+            "registers: %x\n"                                         \
+            "threadState: %x\n"                                       \
+            "timeSlice: %x\n"                                         \
+            "origTimeSlice: %x\n"                                     \
+            "nextThread: %x\n"                                        \
+            "TID: %x\n"                                                \
+            "startStackPtr: %x\n"                                     \
+            "registers themselves (offsets from CTX_FRAME):\n"                           \
+            " RAX: %x | RBX: %x | RCX: %x | RDX: %x | RSI: %x | RDI: %x | RBP: %x |\n" \
+            " R8: %x | R9: %x | R10: %x | R11: %x | R12: %x | R13: %x |\n" \
+            " R14: %x | R15: %x | RSP: %x | RIP: %x | ",               \
+            offsetof(Thread, registers),                \
+            offsetof(Thread, threadState),              \
+            offsetof(Thread, timeSlice),                \
+            offsetof(Thread, origTimeSlice),            \
+            offsetof(Thread, nextThread),               \
+            offsetof(Thread, TID),                      \
+            offsetof(Thread, startStackPtr),           \
+            offsetof(CTX_FRAME, rax),                   \
+            offsetof(CTX_FRAME, rbx),                   \
+            offsetof(CTX_FRAME, rcx),                   \
+            offsetof(CTX_FRAME, rdx),                   \
+            offsetof(CTX_FRAME, rsi),                   \
+            offsetof(CTX_FRAME, rdi),                   \
+            offsetof(CTX_FRAME, rbp),                   \
+            offsetof(CTX_FRAME, r8),                    \
+            offsetof(CTX_FRAME, r9),                    \
+            offsetof(CTX_FRAME, r10),                   \
+            offsetof(CTX_FRAME, r11),                   \
+            offsetof(CTX_FRAME, r12),                   \
+            offsetof(CTX_FRAME, r13),                   \
+            offsetof(CTX_FRAME, r14),                   \
+            offsetof(CTX_FRAME, r15),                   \
+            offsetof(CTX_FRAME, rsp),                   \
+            offsetof(CTX_FRAME, rip)                    \
+        );                                                            \
+                                                                       \
+        gop_printf(COLOR_CYAN, "RFLAGS: %x |\n",                       \
+            offsetof(CTX_FRAME, rflags)                 \
+        );                                                            \
+                                                                       \
+        __hlt();                                                      \
+    } while (0)
+
+/**
+Global variables initialization
+**/
+
+/*
+Kernel Specific
+*/
+bool isBugChecking = false;
+CPU cpu0;
+
+/*
+Boot Parameters
+*/
+GOP_PARAMS gop_local;
+BOOT_INFO boot_info_local;
+
+/*
+AHCI Specifications
+*/
+#define MAX_AHCI_CONTROLLERS 32
+uint64_t ahci_bases_local[MAX_AHCI_CONTROLLERS];
+
+
+/**
+Ended
+**/
+
+
+#define MAX_MEMORY_MAP_SIZE 0x4000  // 16 KB, enough for ~256 descriptors
+
+static EFI_MEMORY_DESCRIPTOR memory_map_copy[MAX_MEMORY_MAP_SIZE / sizeof(EFI_MEMORY_DESCRIPTOR)];
+
+static void* tmpcpy(void* dest, const void* src, size_t len) {
+    uint8_t* d = (uint8_t*)dest;
+    const uint8_t* s = (const uint8_t*)src;
+    for (size_t i = 0; i < len; i++) d[i] = s[i];
+    return dest;
+}
+
+void copy_memory_map(BOOT_INFO* boot_info) {
+    if (!boot_info || !boot_info->MemoryMap) return;
+    if (boot_info->MapSize > MAX_MEMORY_MAP_SIZE) {
+        // handle error, memory map too big
+        MtBugcheck(NULL, NULL, MEMORY_MAP_SIZE_OVERRUN, 0, false);
+    }
+
+    // Copy the entire memory map into the static buffer
+    tmpcpy(memory_map_copy, boot_info->MemoryMap, boot_info->MapSize);
+
+    boot_info_local.MemoryMap = memory_map_copy;
+    boot_info_local.MapSize = boot_info->MapSize;
+    boot_info_local.DescriptorSize = boot_info->DescriptorSize;
+    boot_info_local.DescriptorVersion = boot_info->DescriptorVersion;
+}
+
+void copy_gop(BOOT_INFO* boot_info) {
+    if (!boot_info || !boot_info->Gop) return;
+
+    // Copy the GOP data to a local global variable
+    gop_local = *(boot_info->Gop);
+
+    // Update all relevant pointers to point to the local copy
+    boot_info_local.Gop = &gop_local;
+}
+
+
+void init_boot_info(BOOT_INFO* boot_info) {
+    if (!boot_info) return;
+
+    copy_memory_map(boot_info);
+    copy_gop(boot_info);
+    if (boot_info->AhciCount > MAX_AHCI_CONTROLLERS) {
+        MtBugcheck(NULL, NULL, BAD_AHCI_COUNT, 0, false);
+    }
+    for (uint32_t i = 0; i < boot_info->AhciCount; i++) {
+        ahci_bases_local[i] = boot_info->AhciBarBases[i];
+    }
+    boot_info_local.AhciBarBases = ahci_bases_local;
+    boot_info_local.AhciCount = boot_info->AhciCount;
+    boot_info_local.KernelStackTop = boot_info->KernelStackTop;
+    boot_info_local.Pml4Phys = boot_info->Pml4Phys;
+    boot_info_local.AcpiRsdpPhys = boot_info->AcpiRsdpPhys;
+}
+
+void InitialiseControlRegisters(void) {
+
+    /* CR0 */
+    unsigned long cr0 = __read_cr0();
+    cr0 |= (1UL << 16); // Set bit 16 (WRITE PROTECT), so when the kernel touches read only memory it would #PF.
+#ifdef DISABLE_CACHE
+    cr0 |= (1UL << 30); // Set bit 30 (CACHE DISABLE).
+#endif
+    __write_cr0(cr0);
+
+    /* CR4 */
+    unsigned long cr4 = __read_cr4();
+    cr4 |= (1UL << 11); // Set bit 11 - User Mode Instruction Prevention. This'll be useful against user mode attacks to locate IDT/GDT/LDT...
+    __write_cr4(cr4);
+
+    /* Debug Registers */
+    for (int i = 0; i < 7; i++) {
+        // reset all
+        __write_dr(i, 0);
+    }
+}
+
+static void InitCPU(void) {
+    cpu0.self = &cpu0;
+    cpu0.currentIrql = PASSIVE_LEVEL;
+    cpu0.schedulerEnabled = NULL; // since NULL is 0, it would be false.
+    cpu0.currentThread = NULL;
+    cpu0.readyQueue.head = cpu0.readyQueue.tail = NULL;
+    cpu0.lastfuncBuffer = NULL;
+    // Function Trace Buffer
+    spinlock_init(&cpu0.readyQueue.lock);
+}
+
+static inline bool interrupts_enabled(void) {
+    unsigned long flags;
+    __asm__ __volatile__("pushfq; popq %0"
+        : "=r"(flags)
+        :
+        : "memory", "cc");
+    return (flags & (1UL << 9)) != 0; // IF is bit 9
+}
+
+void kernel_idle_checks(void) {
+    tracelast_func("kernel_idle_checks - Thread");
+    gop_printf(0xFF000FF0, "Reached the scheduler!\n");
+    while (1) {
+        // Reaching the idle thread with interrupts off means something did not have the RFLAGS IF Bit set.
+        if (!interrupts_enabled()) {
+            gop_printf(COLOR_RED, "**Interrupts aren't enabled..\n Stack Trace:\n");
+            MtPrintStackTrace(15);
+        }
+        __hlt();
+        //Schedule();
+    }
+}
+
+static void test(MUTEX* mut) {
+    tracelast_func("test - Thread");
+    Thread* currentThread = MtGetCurrentThread();
+    gop_printf_forced(0xFF00FF00, "Hit Test! test thread ptr: %p\n", currentThread);
+    gop_printf(COLOR_GREEN, "(test) Acquiring Mutex Object: %p\n", mut);
+    MTSTATUS status = MtAcquireMutexObject(mut);
+    gop_printf(COLOR_GREEN, "(test) status returned: %p\n", status);
+    volatile uint64_t z = 0;
+#ifdef GDB
+    for (uint64_t i = 0; i < 0xA; i++) {
+#else
+    for (uint64_t i = 0; i < 0xFFFFFFF; i++) {
+#endif
+        z++;
+    }
+    gop_printf(COLOR_GREEN, "(test) Releasing Mutex Object: %p\n", mut);
+    MtReleaseMutexObject(mut);
+    gop_printf_forced(0xFFA020F0, "**Ended Test.**\n");
+}
+
+static void funcWithParam(MUTEX* mut) {
+    tracelast_func("funcWithParam - Thread");
+    gop_printf(COLOR_OLIVE, "Hit funcWithParam - funcWithParam threadptr: %p | stackStart: %p\n", MtGetCurrentThread(), MtGetCurrentThread()->startStackPtr);
+    char buf[256];
+    ksnprintf(buf, sizeof(buf), "echo \"Hello World\"");
+    gop_printf(COLOR_OLIVE, "(funcWithParam) Acquiring Mutex Object: %p\n", mut);
+    MtAcquireMutexObject(mut);
+    MTSTATUS status = vfs_mkdir("/testdir/");
+    if (MT_FAILURE(status)) { gop_printf(COLOR_GRAY, "**[MTSTATUS-FAILURE] Failure on vfs_mkdir: %p**\n", status); }
+    status = vfs_write("/testdir/test.sh", buf, kstrlen(buf), WRITE_MODE_CREATE_OR_REPLACE);
+    if (MT_FAILURE(status)) { gop_printf(COLOR_GRAY, "**[MTSTATUS-FAILURE] Failure on vfs_write: %p**\n", status); }
+    volatile uint64_t z = 0;
+#ifdef GDB
+    for (uint64_t i = 0; i < 0xA; i++) {
+#else
+    for (uint64_t i = 0; i < 0xFFFFFFF; i++) {
+#endif
+        z++;
+    }
+    gop_printf(COLOR_OLIVE, "(funcWithParam) Releasing Mutex Object: %p\n", mut);
+    MtReleaseMutexObject(mut);
+    Thread* currentThread = MtGetCurrentThread();
+    gop_printf(COLOR_OLIVE, "Current thread in funcWithParam: %p\n", currentThread);
+    gop_printf_forced(COLOR_OLIVE, "**Ended funcWithParam.**\n");
+}
+
+static void bp_exec(void* vinfo) {
+    DBG_CALLBACK_INFO* info = (DBG_CALLBACK_INFO*)vinfo;
+    if (!info) return;
+
+    gop_printf_forced(0xFFFFFF00, "(EXECUTE) HWBP: idx=%d variable addr=%p rip: %p DR6=%p\n",
+        info->BreakIdx, info->Address, info->IntFrame->rip, (unsigned long long)info->Dr6);
+    gop_printf(COLOR_RED, "Stack Trace:\n");
+    MtPrintStackTrace(10);
+    __hlt();
+}
+
+// All CPUs
+uint8_t apic_list[MAX_CPUS];
+uint32_t cpu_count = 0;
+uint32_t lapicAddress;
+bool smpInitialized;
+
+/// The Stack Overflow check only checks for minor overflows, that don't completetly smash the stack, yet do change the canaries (since it only checks in function epilogue)
+/// To check for complete stack smashing, use the MtAllocateGuardedVirtualMemory function.
+#ifdef DEBUG
+// Stack Canary GCC
+volatile uintptr_t __stack_chk_guard;
+
+__attribute__((noreturn))
+void __stack_chk_fail(void) {
+    __cli();
+    BUGCHECK_ADDITIONALS addt = { 0 };
+    ksnprintf(addt.str, sizeof(addt.str), "Kernel Has Encountered a buffer overflow, return address: %p (will signify the stack check guard, it only shows which function this was triggered)", __builtin_return_address(0));
+    CTX_FRAME ctx;
+    SAVE_CTX_FRAME(&ctx);
+    MtBugcheckEx(&ctx, NULL, KERNEL_STACK_OVERFLOWN, &addt, true);
+}
+#endif
+
+/** Remember that paging is on when this is called, as UEFI turned it on. */
+__attribute__((noreturn))
+void kernel_main(BOOT_INFO* boot_info) {
+    //tracelast_func("kernel_main");
+    // 1. CORE SYSTEM INITIALIZATION
+    __writemsr(IA32_KERNEL_GS_BASE, (uint64_t)&cpu0);
+    __swapgs();
+    __cli();
+    // Initialize the CR (Control Registers) registers to our settings.
+    InitialiseControlRegisters();
+    // Zero the BSS.
+    zero_bss();
+    // Create the local boot struct.
+    init_boot_info(boot_info);
+    gop_clear_screen(&gop_local, 0); // 0 is just black. (0x0000000)
+    // Initialize the global CPU struct.
+    InitCPU();
+    // Initialize interrupts & exceptions.
+    init_interrupts();
+    // Initialize ACPI.
+    MTSTATUS st = InitializeACPI();
+    if (MT_FAILURE(st)) {
+        gop_printf(COLOR_RED, "InitializeACPI Failure: %x\n");
+        __hlt();
+    }
+    // Initialize the frame bitmaps for dynamic frame allocation.
+    frame_bitmap_init();
+    // Finally, initialize our heap for memory allocation (like threads, processes, structs..)
+    init_heap();
+    _MtSetIRQL(PASSIVE_LEVEL);
+#ifdef DEBUG
+    {
+        uint64_t temp_canary = 0;
+        bool rdrand_ok = false;
+        for (int n = 0; n < 64; n++) {
+            if (__rdrand64(&temp_canary)) {
+                rdrand_ok = true;
+                break;
+            }
+        }
+
+        if (rdrand_ok) {
+            __stack_chk_guard = temp_canary;
+        }
+        else {
+            // rdrand didnt give a value, use timestamp of CPU cycles.
+            __stack_chk_guard = __rdtsc();
+        }
+
+        // The canary should never be zero.
+        if (__stack_chk_guard == 0) {
+            __stack_chk_guard = 0xDEADC0DEDEADC0DE; // fallback
+        }
+    }
+#endif
+    /* Initiate Scheduler and DPCs */
+    InitScheduler();
+    init_dpc_system();
+    /* Initiate the lastfunc buffer for the BSP, placed here since after init_heap call */
+    LASTFUNC_HISTORY* bfr = MtAllocateVirtualMemory(sizeof(LASTFUNC_HISTORY), _Alignof(LASTFUNC_HISTORY));
+    cpu0.lastfuncBuffer = bfr;
+    cpu0.lastfuncBuffer->current_index = -1; // init to -1
+    ///PRINT_OFFSETS_AND_HALT();
+    uint64_t rip;
+    __asm__ volatile (
+        "lea 1f(%%rip), %0\n\t"  // Calculate the address of label 1 relative to RIP
+        "1:"                     // The label whose address we want
+        : "=r"(rip)              // Output to the 'rip' variable
+        );
+
+    gop_printf_forced(0xFFFFFF00, "Current RIP: %p\n", rip);
+
+    if (rip >= KERNEL_VA_START) {
+        gop_printf_forced(0x00FF00FF, "**[+] Running in higher-half**\n");
+    }
+    else {
+        gop_printf_forced(0xFF0000FF, "[-] Still identity-mapped\n");
+    }
+    void* buf = MtAllocateVirtualMemory(64, 16);
+    gop_printf_forced(0xFFFFFF00, "buf addr: %p\n", buf);
+    void* buf2 = MtAllocateVirtualMemory(128, 16);
+    gop_printf_forced(0xFFFFFF00, "buf2 addr: %p\n", buf2);
+    MtFreeVirtualMemory(buf2);
+    void* buf3 = MtAllocateVirtualMemory(128, 16);
+    gop_printf_forced(0xFFFFFF00, "buf3 addr (should be same as buf2): %p\n", buf3);
+    void* buf4 = MtAllocateVirtualMemory(2048, 16);
+    gop_printf_forced(0xFF964B00, "buf4 addr (should reside after buf3, allocated 2048 bytes): %p\n", buf4);
+    void* buf5 = MtAllocateVirtualMemory(64, 16);
+    gop_printf_forced(0xFF964B00, "buf5 addr (should be a larger addr): %p\n", buf5);
+    void* buf6 = MtAllocateVirtualMemory(5000, 64);
+    gop_printf_forced(0xFFFFFF00, "buf6 addr (should use dynamic memory): %p\n", buf6);
+    void* buf7 = MtAllocateVirtualMemory(10000, 128);
+    gop_printf_forced(0xFFFFFF00, "buf7 addr (should use dynamic memory, extremely larger): %p\n", buf7);
+    // check
+    void* addr = 0;
+    gop_printf(COLOR_ORANGE, "Address: %p is %s\n", addr, MtIsAddressValid(addr) ? "Valid" : "Invalid");
+    gop_printf(COLOR_ORANGE, "Address %p (buf7) is %s\n", buf7, MtIsAddressValid(buf7) ? "Valid" : "Invalid");
+    gop_printf(COLOR_MAGENTA, "BUF7 (VIRT): %p | (PHYS): %p\n", buf7, MtTranslateVirtualToPhysical(buf7));
+#ifdef CAUSE_BUGCHECK
+    MtBugcheck(NULL, NULL, MANUALLY_INITIATED_CRASH, 0xDEADBEEF, true);
+#endif
+    
+    if (checkcpuid()) {
+        char str[256];
+        getCpuName(str);
+        gop_printf(COLOR_GREEN, "CPU Identified: %s\n", str);
+    }
+    MTSTATUS status = MtSetHardwareBreakpoint((DebugCallback)bp_exec, (void*)0x10, DEBUG_ACCESS_EXECUTE, DEBUG_LEN_8);
+    gop_printf(COLOR_RED, "[MTSTATUS] Status Returned: %p\n", status);
+    status = vfs_init();
+    gop_printf(COLOR_RED, "vfs_init returned: %s\n", MT_SUCCEEDED(status) ? "Success" : "Unsuccessful");
+    if (MT_FAILURE(status)) {
+        CTX_FRAME ctx;
+        SAVE_CTX_FRAME(&ctx);
+        MtBugcheck(&ctx, NULL, FILESYSTEM_PANIC, 0, false);
+    }
+    TIME_ENTRY currTime = get_time();
+#define ISRAEL_UTC_OFFSET 3
+    gop_printf(COLOR_GREEN, "Current Time: %d/%d/%d | %d:%d:%d\n", currTime.year, currTime.month, currTime.day, currTime.hour + ISRAEL_UTC_OFFSET, currTime.minute, currTime.second);
+    char listings[256];
+    status = vfs_listdir("/", listings, sizeof(listings));
+    gop_printf(COLOR_RED, "vfs_listdir returned: %p\n", status);
+    gop_printf(COLOR_RED, "root directory is: %s\n", vfs_is_dir_empty("/") ? "Empty" : "Not Empty");
+    gop_printf(COLOR_CYAN, "%s", listings);
+    MUTEX* sharedMutex =  MtAllocateVirtualMemory(sizeof(MUTEX), _Alignof(MUTEX));
+    if (!sharedMutex) { gop_printf(COLOR_RED, "It's null\n"); __hlt(); }
+    status = MtInitializeMutexObject(sharedMutex);
+    gop_printf(COLOR_RED, "[MTSTATUS] MtInitializeObject Returned: %p\n", status);
+    MtCreateThread((ThreadEntry)test, sharedMutex, DEFAULT_TIMESLICE_TICKS, true);
+    //int integer = 1234;
+    MtCreateThread((ThreadEntry)funcWithParam, sharedMutex, DEFAULT_TIMESLICE_TICKS, true); // I have tested 5+ threads, works perfectly as it should. ( SMP UPDATED - Tested with 4 threads, MUTEX and scheduling works perfectly :) )
+    /* Enable LAPIC & SMP Now. */
+    lapic_init_cpu();
+    lapic_enable(); // call again.
+    lapic_timer_calibrate();
+    //init_lapic_timer(100); // 10ms, must be called before other APs
+    /* Enable SMP */
+    status = ParseLAPICs((uint8_t*)apic_list, MAX_CPUS, &cpu_count, &lapicAddress);
+    if (MT_FAILURE(status)) {
+        gop_printf(COLOR_RED, "**[MTSTATUS-FAILURE]** ParseLAPICs status returned: %x\n");
+    }
+    else {
+        smp_start(apic_list, 4, lapicAddress);
+    }
+    MtSendActionToCpus(CPU_ACTION_PRINT_ID, 0);
+    __sti();
+    Schedule();
+    for (;;) __hlt();
+    __builtin_unreachable();
+}